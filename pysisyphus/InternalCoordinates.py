--- conflicted
+++ resolved
@@ -13,79 +13,23 @@
 from scipy.spatial.distance import pdist, squareform
 
 from pysisyphus.elem_data import COVALENT_RADII as CR
-from pysisyphus.Geometry import Geometry
 
 
 PrimitiveCoord = namedtuple("PrimitiveCoord", "inds val grad")
 
 
-class RedundantCoords(Geometry):
-
-<<<<<<< HEAD
-    def __init__(self, atoms, coords):
-        super().__init__(atoms, coords)
-        self._prim_coords = list()
-        self._int_forces = None
-        self._int_hessian = None
-=======
+class RedundantCoords:
+
     def __init__(self, atoms, cart_coords):
         self.atoms = atoms
         self.cart_coords = cart_coords
         self._prim_coords = list()
->>>>>>> 4862c757
 
         self.bond_indices = list()
         self.bending_indices = list()
         self.dihedral_indices = list()
 
         self.set_primitive_indices()
-<<<<<<< HEAD
-        self._prim_coords = self.calculate(self._cart_coords)
-        self.set_rho()
-
-    @property
-    def coords(self):
-        return self._prim_coords
-
-    @coords.setter
-    def coords(self, coords):
-        old_coords = self.coords.copy()
-        int_diff = old_coords - coords
-        self.transform_int_step(int_diff)
-        self._prim_coords = coords
-        logging.warning("reset the B matrices ...")
-
-        self._int_forces = None
-        self._int_hessian = None
-
-    @property
-    def forces(self):
-        if not self._int_forces:
-            # the following line calls set_results which calls the setter
-            # defined below. so the forces call on the Parent getter saves
-            # the cartesian forces in self._int_forces ... bad.
-            forces = Geometry.forces.fget(self)
-            import pdb; pdb.set_trace()
-            self._int_forces = self.B_inv.dot(forces)
-        # Convert to internal coordinates
-        logging.warning("Projector!")
-        return self._int_forces
-
-    @forces.setter
-    def forces(self, int_forces):
-        self._int_forces = int_forces
-
-    """
-    def __iter__(self):
-        return self._prim_coords.__iter__()
-
-    def append(self, coord):
-        self._prim_coords.append(coord)
-
-    def extend(self, coords):
-        self._prim_coords.extend(coords)
-    """
-=======
         self._prim_coords = self.calculate(self.cart_coords)
         self.set_rho()
 
@@ -104,7 +48,6 @@
     @property
     def coords(self):
         return np.array([pc.val for pc in self.calculate(self.cart_coords)])
->>>>>>> 4862c757
 
     def set_rho(self):
         """Calculated rho values as required for the Lindh model hessian
@@ -131,11 +74,7 @@
         cov_radii = np.array([CR[a.lower()] for a in atoms])
         rref = np.array([r1+r2
                          for r1, r2 in it.combinations(cov_radii, 2)])
-<<<<<<< HEAD
-        coords3d = self._cart_coords.reshape(-1, 3)
-=======
         coords3d = self.cart_coords.reshape(-1, 3)
->>>>>>> 4862c757
         cdm = pdist(coords3d)
         # It shouldn't be a problem that the diagonal is 0 because
         # no primitive internal coordinates will ever access a diagonal
@@ -166,18 +105,6 @@
         logging.warning("Using simple 0.5/0.2/0.1 model hessian!")
         return np.diagflat(k_diag)
 
-<<<<<<< HEAD
-    @property
-    def B(self):
-        return np.array([c.grad for c in self._prim_coords])
-
-    @property
-    def B_inv(self):
-        B = self.B
-        return np.linalg.pinv(B.dot(B.T)).dot(B)
-
-=======
->>>>>>> 4862c757
     def merge_fragments(self, fragments):
         """Merge a list of sets recursively. Pop the first element
         of the list and check if it intersects with one of the remaining
@@ -220,11 +147,7 @@
         """
         Default factor of 1.3 taken from [1] A.1.
         """
-<<<<<<< HEAD
-        coords = self._cart_coords.reshape(-1, 3)
-=======
         coords = self.cart_coords.reshape(-1, 3)
->>>>>>> 4862c757
         # Condensed distance matrix
         cdm = pdist(coords)
         # Generate indices corresponding to the atom pairs in the
@@ -256,6 +179,7 @@
         bonded_set = reduce(lambda x, y: set(x) | set(y), bond_indices)
         assert bonded_set == set(range(len(self.atoms))), \
                "Found unbonded atoms!"
+        #import pdb; pdb.set_trace()
 
     def sort_by_central(self, set1, set2):
         """Determines a common index in two sets and returns a length 3
@@ -308,18 +232,6 @@
         self.set_bending_indices()
         self.set_dihedral_indices()
 
-<<<<<<< HEAD
-    """
-    def get_primitives(self):
-        stretches = [self.calc_stretch(ind) for ind in self.bond_indices]
-        angles = [self.calc_bend(ind) for ind in self.bending_indices]
-        dihedrals = [self.calc_dihedral(ind) for ind in self.dihedral_indices]
-        #return np.array((*stretches, *angles, *dihedrals))
-        prims = np.array((*stretches, *angles, *dihedrals))
-        print("primitives", prims)
-        return prims
-    """
-=======
     def calculate(self, coords, attr=None):
         coords3d = coords.reshape(-1, 3)
         def per_type(func, ind):
@@ -340,7 +252,6 @@
         vals1 = np.array(self.calculate(coords1, attr="val"))
         vals2 = np.array(self.calculate(coords2, attr="val"))
         return vals1-vals2
->>>>>>> 4862c757
 
     def calc_stretch(self, coords, bond_ind, grad=False):
         n, m = bond_ind
@@ -438,50 +349,6 @@
             return dihedral_rad, row
         return dihedral_rad
 
-<<<<<<< HEAD
-    def calculate(self, coords, attr=None):
-        coords3d = coords.reshape(-1, 3)
-        def per_type(func, ind):
-            val, grad = func(coords3d, ind, True)
-            return PrimitiveCoord(ind, val, grad)
-        int_coords = list()
-        for ind in self.bond_indices:
-            int_coords.append(per_type(self.calc_stretch, ind))
-        for ind in self.bending_indices:
-            int_coords.append(per_type(self.calc_bend, ind))
-        for ind in self.dihedral_indices:
-            int_coords.append(per_type(self.calc_dihedral, ind))
-        if attr:
-            return np.array([getattr(ic,attr) for ic in int_coords])
-        return int_coords
-
-    def calculate_val_diffs(self, coords1, coords2):
-        vals1 = np.array(self.calculate(coords1, attr="val"))
-        vals2 = np.array(self.calculate(coords2, attr="val"))
-        return vals1-vals2
-
-
-    def transform_int_step(self, step, cart_rms_thresh=1e-6):
-        def rms(coords1, coords2):
-            return np.sqrt(np.mean((coords1-coords2)**2))
-        B_inv = self.B_inv
-        #print("B_inv")
-        #print(B_inv)
-        last_int_step = step
-        last_cart_coords = self._cart_coords.copy()
-        last_int_vals = self.calculate(last_cart_coords, attr="val")
-        full_cart_step = np.zeros_like(self._cart_coords)
-        for i in range(25):
-            cart_step = B_inv.T.dot(last_int_step)
-            full_cart_step += cart_step
-            new_cart_coords = last_cart_coords + cart_step
-            cart_rms = rms(last_cart_coords, new_cart_coords)
-            new_int_vals = self.calculate(new_cart_coords, attr="val")
-
-            last_int_step -= new_int_vals - last_int_vals
-            last_cart_coords = new_cart_coords
-            last_int_vals = new_int_vals
-=======
     def transform_int_step(self, step, cart_rms_thresh=1e-6):
         def rms(coords1, coords2):
             return np.sqrt(np.mean((coords1-coords2)**2))
@@ -500,7 +367,6 @@
             last_step -= new_vals - last_vals
             last_coords = new_coords
             last_vals = new_vals
->>>>>>> 4862c757
             #print("cart_step")
             #print(cart_step.reshape(-1,3))
             #print("new_coords")
@@ -513,14 +379,6 @@
             #assert(new_vals == val_diffs + last_vals)
             #print("dq", last_step)
             #import pdb; pdb.set_trace()
-<<<<<<< HEAD
-            print(f"Cycle {i}: rms(ΔCart) = {cart_rms:1.4e}")
-            if cart_rms < cart_rms_thresh:
-                print("Converged!")
-                break
-        self._cart_coords = last_cart_coords
-        return full_cart_step
-=======
             logging.info(f"Cycle {i}: rms(ΔCart) = {cart_rms:1.4e}")
             if cart_rms < cart_rms_thresh:
                 logging.info("Internal to cartesian transformation converged!")
@@ -528,7 +386,6 @@
         #self.cart_coords = last_coords
         return full_cart_step#, last_coords
         #return last_coords
->>>>>>> 4862c757
 
 
 class DelocalizedCoords(RedundantCoords):
